package buildkite

import (
	"errors"
	"fmt"
	"github.com/AdRoll/goamz/aws"
	"github.com/AdRoll/goamz/s3"
	"github.com/buildkite/agent/buildkite/logger"
	"io/ioutil"
	"os"
	"strings"
<<<<<<< HEAD
	"time"
	"net/url"
=======
>>>>>>> ba6152e2
)

type S3Uploader struct {
	// The destination which includes the S3 bucket name
	// and the path.
	// s3://my-bucket-name/foo/bar
	Destination string

	// The S3 Bucket we're uploading these files to
	Bucket *s3.Bucket
}

func (u *S3Uploader) Setup(destination string) error {
	u.Destination = destination

	auth := aws.Auth{}

	// Create an auth based on ENV variables. We support both
	// BUILDKITE_S3_* and the standard AWS_*
	//
	// If neither auth can be found, then we try and show the most relevant
	// error message.
	buildkiteAuth, buildkiteAuthError := createAuth("BUILDKITE_S3_")
	if buildkiteAuthError != nil {
		awsAuth, awsErr := createAuth("AWS_")
		if awsErr != nil {
			// Was there an attempt at using the AWS_ keys? If so,
			// show the error message from that attempt.
			if awsAuth.AccessKey != "" || awsAuth.SecretKey != "" {
				return errors.New(fmt.Sprintf("Error creating AWS S3 authentication: %s", awsErr.Error()))
			} else {
				return errors.New(fmt.Sprintf("Error creating AWS S3 authentication: %s", buildkiteAuthError.Error()))
			}
		} else {
			auth = awsAuth
		}
	} else {
		auth = buildkiteAuth
	}

	// Decide what region to use. I think S3 defaults to us-east-1
	// https://github.com/AdRoll/goamz/blob/master/aws/regions.go
	regionName := "us-east-1"
	if os.Getenv("BUILDKITE_S3_DEFAULT_REGION") != "" {
		regionName = os.Getenv("BUILDKITE_S3_DEFAULT_REGION")
	} else if os.Getenv("AWS_DEFAULT_REGION") != "" {
		regionName = os.Getenv("AWS_DEFAULT_REGION")
	}

	// Check to make sure the region exists. There is a GetRegion API, but
	// there doesn't seem to be a way to make it error out if the region
	// doesn't exist.
	region, ok := aws.Regions[regionName]
	if ok == false {
		return errors.New("Unknown AWS S3 Region `" + regionName + "`")
	}

	logger.Debug("Authorizing S3 credentials and finding bucket `%s` in region `%s`...", u.bucketName(), regionName)

	// Find the bucket
	s3 := s3.New(auth, region)
	bucket := s3.Bucket(u.bucketName())

	// If the list doesn't return an error, then we've got our bucket
	_, err := bucket.List("", "", "", 0)
	if err != nil {
		return errors.New("Could not find bucket `" + u.bucketName() + "` in region `" + region.Name + "` (" + err.Error() + ")")
	}

	u.Bucket = bucket

	return nil
}

func (u *S3Uploader) URL(artifact *Artifact) string {
  url, _ := url.Parse("http://" + u.bucketName() + ".s3.amazonaws.com")

	url.Path += u.artifactPath(artifact)

	return url.String()
}

func (u *S3Uploader) Upload(artifact *Artifact) error {
	// Define the permission to use. Allow override by an ENV variable
	permission := "public-read"
	if os.Getenv("BUILDKITE_S3_ACL") != "" {
		permission = os.Getenv("BUILDKITE_S3_ACL")
	} else if os.Getenv("AWS_S3_ACL") != "" {
		permission = os.Getenv("AWS_S3_ACL")
	}

	// The dirtiest validation method ever...
	if permission != "private" &&
		permission != "public-read" &&
		permission != "public-read-write" &&
		permission != "authenticated-read" &&
		permission != "bucket-owner-read" &&
		permission != "bucket-owner-full-control" {
		logger.Fatal("Invalid S3 ACL `%s`", permission)
	}

	Perms := s3.ACL(permission)

	logger.Debug("Reading file \"%s\"", artifact.AbsolutePath)
	data, err := ioutil.ReadFile(artifact.AbsolutePath)
	if err != nil {
		return errors.New("Failed to read file " + artifact.AbsolutePath + " (" + err.Error() + ")")
	}

	logger.Debug("Uploading \"%s\" to bucket with permission `%s`", u.artifactPath(artifact), permission)
	err = u.Bucket.Put(u.artifactPath(artifact), data, artifact.MimeType(), Perms, s3.Options{})
	if err != nil {
		return errors.New(fmt.Sprintf("Failed to PUT file \"%s\" (%s)", u.artifactPath(artifact), err.Error()))
	}

	return nil
}

// Create an AWS authentication based on environment variables.
func createAuth(prefix string) (aws.Auth, error) {
	auth := aws.Auth{}

	// Get the access key. Support ACCESS_KEY_ID or just ACCESS_KEY
	auth.AccessKey = os.Getenv(prefix + "ACCESS_KEY_ID")
	if auth.AccessKey == "" {
		auth.AccessKey = os.Getenv(prefix + "ACCESS_KEY")
	}

	// Get the secret key. Support SECRET_ACCESS_KEY or just SECRET_KEY
	auth.SecretKey = os.Getenv(prefix + "SECRET_ACCESS_KEY")
	if auth.SecretKey == "" {
		auth.SecretKey = os.Getenv(prefix + "SECRET_KEY")
	}

	// No auth key?
	if auth.AccessKey == "" {
		return auth, errors.New(fmt.Sprintf("%sACCESS_KEY_ID or %sACCESS_KEY not found in environment", prefix, prefix))
	}

	// No secret key?
	if auth.SecretKey == "" {
		return auth, errors.New(fmt.Sprintf("%sSECRET_ACCESS_KEY or %sSECRET_KEY not found in environment", prefix, prefix))
	}

	return auth, nil
}

func (u *S3Uploader) artifactPath(artifact *Artifact) string {
	parts := []string{u.bucketPath(), artifact.Path}

	return strings.Join(parts, "/")
}

func (u *S3Uploader) bucketPath() string {
	return strings.Join(u.destinationParts()[1:len(u.destinationParts())], "/")
}

func (u *S3Uploader) bucketName() string {
	return u.destinationParts()[0]
}

func (u *S3Uploader) destinationParts() []string {
	trimmed_string := strings.TrimLeft(u.Destination, "s3://")

	return strings.Split(trimmed_string, "/")
}<|MERGE_RESOLUTION|>--- conflicted
+++ resolved
@@ -9,11 +9,8 @@
 	"io/ioutil"
 	"os"
 	"strings"
-<<<<<<< HEAD
 	"time"
 	"net/url"
-=======
->>>>>>> ba6152e2
 )
 
 type S3Uploader struct {
