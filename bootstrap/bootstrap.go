package bootstrap

import (
	"bytes"
	"fmt"
	"io/ioutil"
	"net/url"
	"os"
	"path/filepath"
	"regexp"
	"runtime"
	"sort"
	"strings"
	"time"

	"github.com/buildkite/agent/agent"
	"github.com/buildkite/agent/shell"
	"github.com/buildkite/agent/shell/windows"

	"github.com/flynn-archive/go-shlex"
)

type Bootstrap struct {
	// The command to run
	Command string

	// The ID of the job being run
	JobID string

	// If the bootstrap is in debug mode
	Debug bool

	// The repository that needs to be cloned
	Repository string

	// The commit being built
	Commit string

	// The branch of the commit
	Branch string

	// The tag of the job commit
	Tag string

	// Optional refspec to override git fetch
	RefSpec string

	// Plugin definition for the job
	Plugins string

	// Should git submodules be checked out
	GitSubmodules bool

	// If the commit was part of a pull request, this will container the PR number
	PullRequest string

	// The provider of the the pipeline
	PipelineProvider string

	// Slug of the current organization
	OrganizationSlug string

	// Slug of the current pipeline
	PipelineSlug string

	// Name of the agent running the bootstrap
	AgentName string

	// Should the bootstrap remove an existing checkout before running the job
	CleanCheckout bool

	// Flags to pass to "git clone" command
	GitCloneFlags string

	// Flags to pass to "git clean" command
	GitCleanFlags string

	// Whether or not to run the hooks/commands in a PTY
	RunInPty bool

	// Are aribtary commands allowed to be executed
	CommandEval bool

	// Path where the builds will be run
	BuildPath string

	// Path to the buildkite-agent binary
	BinPath string

	// Path to the global hooks
	HooksPath string

	// Path to the plugins directory
	PluginsPath string

	// Paths to automatically upload as artifacts when the build finishes
	AutomaticArtifactUploadPaths string

	// A custom destination to upload artifacts to (i.e. s3://...)
	ArtifactUploadDestination string

	// Whether or not to automatically authorize SSH key hosts
	SSHFingerprintVerification bool

	// The running environment for the bootstrap file as each task runs
	env *shell.Environment

	// Current working directory that shell commands get executed in
	wd string
}

// Prints a line of output
func printf(format string, v ...interface{}) {
	fmt.Printf("%s\n", fmt.Sprintf(format, v...))
}

// Prints a bootstrap formatted header
func headerf(format string, v ...interface{}) {
	fmt.Printf("~~~ %s\n", fmt.Sprintf(format, v...))
}

// Prints an info statement
func commentf(format string, v ...interface{}) {
	fmt.Printf("\033[90m# %s\033[0m\n", fmt.Sprintf(format, v...))
}

// Shows a buildkite boostrap error
func errorf(format string, v ...interface{}) {
	printf("\033[31m🚨 Buildkite Error: %s\033[0m", fmt.Sprintf(format, v...))
	printf("^^^ +++")
}

// Shows a buildkite boostrap warning
func warningf(format string, v ...interface{}) {
	printf("\033[33m⚠️ Buildkite Warning: %s\033[0m", fmt.Sprintf(format, v...))
	printf("^^^ +++")
}

// Shows the error text and exits the bootstrap
func exitf(format string, v ...interface{}) {
	errorf(format, v...)
	os.Exit(1)
}

// Prints a shell prompt
func promptf(format string, v ...interface{}) {
	if runtime.GOOS == "windows" {
		fmt.Printf("\033[90m>\033[0m %s\n", fmt.Sprintf(format, v...))
	} else {
		fmt.Printf("\033[90m$\033[0m %s\n", fmt.Sprintf(format, v...))
	}
}

// Returns whether or not a file exists on the filesystem. We consider any
// error returned by os.Stat to indicate that the file doesn't exist. We could
// be speciifc and use os.IsNotExist(err), but most other errors also indicate
// that the file isn't there (or isn't available) so we'll just catch them all.
func fileExists(filename string) bool {
	_, err := os.Stat(filename)

	return err == nil
}

// Returns a platform specific filename for scripts
func normalizeScriptFileName(filename string) string {
	if runtime.GOOS == "windows" {
		return filename + ".bat"
	} else {
		return filename
	}
}

// Makes sure a file is executable
func addExecutePermissiontoFile(filename string) {
	s, err := os.Stat(filename)
	if err != nil {
		exitf("Failed to retrieve file information of \"%s\" (%s)", filename, err)
	}

	if s.Mode()&0100 == 0 {
		err = os.Chmod(filename, s.Mode()|0100)
		if err != nil {
			exitf("Failed to mark \"%s\" as executable (%s)", filename, err)
		}
	}
}

func dirForAgentName(agentName string) string {
	badCharsPattern := regexp.MustCompile("[[:^alnum:]]")
	return badCharsPattern.ReplaceAllString(agentName, "-")
}

var tempFileNumber int

// Creates a temporary file. Implementation has been copied from
func createTempFile(filename string) *os.File {
	extension := filepath.Ext(filename)
	basename := strings.TrimSuffix(filename, extension)

	// Create the file
	tempFile, err := ioutil.TempFile("", basename+"-")
	if err != nil {
		exitf("Failed to create temporary file \"%s\" (%s)", filename, err)
	}

	// Do we need to rename the file?
	if extension != "" {
		// Close the currently open tempfile
		tempFile.Close()

		// Rename it
		newTempFileName := tempFile.Name() + extension
		err = os.Rename(tempFile.Name(), newTempFileName)
		if err != nil {
			exitf("Failed to rename \"%s\" to \"%s\" (%s)", tempFile.Name(), newTempFileName, err)
		}

		// Open it again
		tempFile, err = os.OpenFile(newTempFileName, os.O_RDWR|os.O_EXCL, 0600)
		if err != nil {
			exitf("Failed to open temporary file \"%s\" (%s)", newTempFileName, err)
		}
	}

	return tempFile
}

var hasSchemePattern = regexp.MustCompile("^[^:]+://")
var scpLikeUrlPattern = regexp.MustCompile("^([^@]+@)?([^:]+):/?(.+)$")

func newGittableURL(ref string) (*url.URL, error) {
	if !hasSchemePattern.MatchString(ref) && scpLikeUrlPattern.MatchString(ref) {
		matched := scpLikeUrlPattern.FindStringSubmatch(ref)
		user := matched[1]
		host := matched[2]
		path := matched[3]

		ref = fmt.Sprintf("ssh://%s%s/%s", user, host, path)
	}

	return url.Parse(ref)
}

// If a error exists, it will exit the bootstrap with an error
func checkShellError(err error, cmd *shell.Command) {
	if err != nil {
		exitf("There was an error running `%s` (%s)", cmd, err)
	}
}

// Returns the current working directory. Returns the current processes working
// directory if one has not been set directly.
func (b *Bootstrap) currentWorkingDirectory() string {
	if b.wd == "" {
		wd, err := os.Getwd()
		if err != nil {
			exitf("Failed to find current working directory (%s)", err)
		}

		return wd
	}

	return b.wd
}

// Changes the working directory of the bootstrap file
func (b *Bootstrap) changeWorkingDirectory(path string) {
	commentf("Changing working directory to \"%s\"", path)

	// If the path isn't absolute, prefix it with the current working
	// directory.
	if !filepath.IsAbs(path) {
		path = filepath.Join(b.currentWorkingDirectory(), path)
	}

	if fileExists(path) {
		b.wd = path
	} else {
		exitf("Failed to change working: directory does not exist")
	}
}

// Creates a shell command ready for running
func (b *Bootstrap) newCommand(command string, args ...string) *shell.Command {
	return &shell.Command{Command: command, Args: args, Env: b.env, Dir: b.currentWorkingDirectory()}
}

// Run a command without showing a prompt or the output to the user
func (b *Bootstrap) runCommandSilentlyAndCaptureOutput(command string, args ...string) (string, error) {
	var buffer bytes.Buffer

	p := subprocess{
		Command: b.newCommand(command, args...),
		Writer:  &buffer,
	}

	err := p.Run()
	return strings.TrimSpace(buffer.String()), err
}

// Run a command and return it's exit status
func (b *Bootstrap) runCommandGracefully(command string, args ...string) int {
	cmd := b.newCommand(command, args...)

	promptf("%s", cmd)

	p := subprocess{
		Command: cmd,
		Writer:  os.Stdout,
	}

	checkShellError(p.Run(), cmd)
	return p.ExitStatus()
}

// Runs a script on the file system
func (b *Bootstrap) runScript(command string) int {
	var cmd *shell.Command
	if runtime.GOOS == "windows" {
		cmd = b.newCommand(command)
	} else {
		// If you run a script on Linux that doesn't have the
		// #!/bin/bash thingy at the top, it will fail to run with a
		// "exec format error" error. You can solve it by adding the
		// #!/bin/bash line to the top of the file, but that's
		// annoying, and people generally forget it, so we'll make it
		// easy on them and add it for them here.
		//
		// We also need to make sure the script we pass has quotes
		// around it, otherwise `/bin/bash -c run script with space.sh`
		// fails.
		cmd = b.newCommand("/bin/bash", "-c", `"`+strings.Replace(command, `"`, `\"`, -1)+`"`)
	}

	p := subprocess{
		Command: cmd,
		Writer:  os.Stdout,
		PTY:     b.RunInPty,
	}

	checkShellError(p.Run(), cmd)
	return p.ExitStatus()
}

// Run a command, and if it fails, exit the bootstrap
func (b *Bootstrap) runCommand(command string, args ...string) {
	exitStatus := b.runCommandGracefully(command, args...)

	if exitStatus != 0 {
		os.Exit(exitStatus)
	}
}

// Given a repostory, it will add the host to the set of SSH known_hosts on the machine
func (b *Bootstrap) addRepositoryHostToSSHKnownHosts(repository string) {
	// Try and parse the repository URL
	url, err := newGittableURL(repository)
	if err != nil {
		warningf("Could not parse \"%s\" as a URL - skipping adding host to SSH known_hosts", repository)
		return
	}

	knownHosts, err := findKnownHosts()
	if err != nil {
		warningf("Failed to find SSH known_hosts file: %v", err)
		return
	}
	defer knownHosts.Unlock()

	// Clean up the SSH host and remove any key identifiers. See:
	// git@github.com-custom-identifier:foo/bar.git
	// https://buildkite.com/docs/agent/ssh-keys#creating-multiple-ssh-keys
	var repoSSHKeySwitcherRegex = regexp.MustCompile(`-[a-z0-9\-]+$`)
	host := repoSSHKeySwitcherRegex.ReplaceAllString(url.Host, "")

	if err = knownHosts.Add(host); err != nil {
		warningf("Failed to add `%s` to known_hosts file `%s`: %v'", host, url, err)
	}
}

// Executes a hook and applies any environment changes. The tricky thing with
// hooks is that they can modify the ENV of a bootstrap. And it's impossible to
// grab the ENV of a child process before it finishes, so we've got an awesome
// ugly hack to get around this.  We essentially have a bash script that writes
// the ENV to a file, runs the hook, then writes the ENV back to another file.
// Once all that has finished, we compare the files, and apply what ever
// changes to our running env. Cool huh?
func (b *Bootstrap) executeHook(name string, hookPath string, exitOnError bool, env *shell.Environment) int {
	// Check if the hook exists
	if fileExists(hookPath) {
		// Create a temporary file that we'll put the hook runner code in
		tempHookRunnerFile := createTempFile(normalizeScriptFileName("buildkite-agent-bootstrap-hook-runner"))

		// Ensure the hook script is executable
		addExecutePermissiontoFile(tempHookRunnerFile.Name())

		// We'll pump the ENV before the hook into this temp file
		tempEnvBeforeFile := createTempFile("buildkite-agent-bootstrap-hook-env-before")
		tempEnvBeforeFile.Close()

		// We'll then pump the ENV _after_ the hook into this temp file
		tempEnvAfterFile := createTempFile("buildkite-agent-bootstrap-hook-env-after")
		tempEnvAfterFile.Close()

		absolutePathToHook, err := filepath.Abs(hookPath)
		if err != nil {
			exitf("Failed to find absolute path to \"%s\" (%s)", hookPath, err)
		}

		// Create the hook runner code
		var hookScript string
		if runtime.GOOS == "windows" {
			hookScript = "@echo off\n" +
				"SETLOCAL ENABLEDELAYEDEXPANSION\n" +
				"SET > \"" + tempEnvBeforeFile.Name() + "\"\n" +
				"CALL \"" + absolutePathToHook + "\"\n" +
				"SET BUILDKITE_LAST_HOOK_EXIT_STATUS=!ERRORLEVEL!\n" +
				"SET > \"" + tempEnvAfterFile.Name() + "\"\n" +
				"EXIT %BUILDKITE_LAST_HOOK_EXIT_STATUS%"
		} else {
			hookScript = "#!/bin/bash\n" +
				"export -p > \"" + tempEnvBeforeFile.Name() + "\"\n" +
				". \"" + absolutePathToHook + "\"\n" +
				"BUILDKITE_LAST_HOOK_EXIT_STATUS=$?\n" +
				"export -p > \"" + tempEnvAfterFile.Name() + "\"\n" +
				"exit $BUILDKITE_LAST_HOOK_EXIT_STATUS"
		}

		// Write the hook script to the runner then close the file so
		// we can run it
		tempHookRunnerFile.WriteString(hookScript)
		tempHookRunnerFile.Close()

		if b.Debug {
			headerf("Preparing %s hook", name)
			commentf("A hook runner was written to \"%s\" with the following:", tempHookRunnerFile.Name())
			printf("%s", hookScript)
		}

		// Print to the screen we're going to run the hook
		headerf("Running %s hook", name)

		commentf("Executing \"%s\"", hookPath)

		// Create a copy of the current env
		previousEnv := b.env.Copy()

		// If we have a custom ENV we want to apply
		if env != nil {
			b.env = b.env.Merge(env)
		}

		// Run the hook
		hookExitStatus := b.runScript(tempHookRunnerFile.Name())

		// Restore the previous env
		b.env = previousEnv

		// Exit from the bootstrapper if the hook exited
		if exitOnError && hookExitStatus != 0 {
			errorf("The %s hook exited with a status of %d", name, hookExitStatus)
			os.Exit(hookExitStatus)
		}

		// Save the hook exit status so other hooks can get access to
		// it
		b.env.Set("BUILDKITE_LAST_HOOK_EXIT_STATUS", fmt.Sprintf("%s", hookExitStatus))

		var beforeEnv *shell.Environment
		var afterEnv *shell.Environment

		// Compare the ENV current env with the after shots, then
		// modify the running env map with the changes.
		beforeEnvContents, err := ioutil.ReadFile(tempEnvBeforeFile.Name())
		if err != nil {
			exitf("Failed to read \"%s\" (%s)", tempEnvBeforeFile.Name(), err)
		} else {
			beforeEnv = shell.EnvironmentFromExport(string(beforeEnvContents))
		}

		afterEnvContents, err := ioutil.ReadFile(tempEnvAfterFile.Name())
		if err != nil {
			exitf("Failed to read \"%s\" (%s)", tempEnvAfterFile.Name(), err)
		} else {
			afterEnv = shell.EnvironmentFromExport(string(afterEnvContents))
		}

		// Remove the BUILDKITE_LAST_HOOK_EXIT_STATUS from the after
		// env (since we don't care about it)
		afterEnv.Remove("BUILDKITE_LAST_HOOK_EXIT_STATUS")

		diff := afterEnv.Diff(beforeEnv)
		if diff.Length() > 0 {
			headerf("Applying environment changes")
			for envDiffKey := range diff.ToMap() {
				commentf("%s changed", envDiffKey)
			}
			b.env = b.env.Merge(diff)
		}

		// Apply any config changes that may have occured
		b.applyEnvironmentConfigChanges()

		return hookExitStatus
	} else {
		if b.Debug {
			headerf("Running %s hook", name)
			commentf("Skipping, no hook script found at \"%s\"", hookPath)
		}

		return 0
	}
}

// Returns the absolute path to a global hook
func (b *Bootstrap) globalHookPath(name string) string {
	return filepath.Join(b.HooksPath, normalizeScriptFileName(name))
}

// Executes a global hook
func (b *Bootstrap) executeGlobalHook(name string) int {
	return b.executeHook("global "+name, b.globalHookPath(name), true, nil)
}

// Returns the absolute path to a local hook
func (b *Bootstrap) localHookPath(name string) string {
	return filepath.Join(b.currentWorkingDirectory(), ".buildkite", "hooks", normalizeScriptFileName(name))
}

// Executes a local hook
func (b *Bootstrap) executeLocalHook(name string) int {
	return b.executeHook("local "+name, b.localHookPath(name), true, nil)
}

// Returns the absolute path to a plugin hook
func (b *Bootstrap) pluginHookPath(plugin *agent.Plugin, name string) string {
	id, err := plugin.Identifier()
	if err != nil {
		exitf("%s", err)
	}

	dir, err := plugin.RepositorySubdirectory()
	if err != nil {
		exitf("%s", err)
	}

	return filepath.Join(b.PluginsPath, id, dir, "hooks", normalizeScriptFileName(name))
}

// Executes a plugin hook gracefully
func (b *Bootstrap) executePluginHookGracefully(plugins []*agent.Plugin, name string) int {
	for _, p := range plugins {
		env, _ := p.ConfigurationToEnvironment()
		exitStatus := b.executeHook("plugin "+p.Label()+" "+name, b.pluginHookPath(p, name), false, env)
		if exitStatus != 0 {
			return exitStatus
		}
	}

	return 0
}

// Executes a plugin hook
func (b *Bootstrap) executePluginHook(plugins []*agent.Plugin, name string) {
	for _, p := range plugins {
		env, _ := p.ConfigurationToEnvironment()
		b.executeHook("plugin "+p.Label()+" "+name, b.pluginHookPath(p, name), true, env)
	}
}

// If a plugin hook exists with this name
func (b *Bootstrap) pluginHookExists(plugins []*agent.Plugin, name string) bool {
	for _, p := range plugins {
		if fileExists(b.pluginHookPath(p, name)) {
			return true
		}
	}

	return false
}

// Checks to see if the bootstrap configuration has changed at runtime, and
// applies them if they've changed
func (b *Bootstrap) applyEnvironmentConfigChanges() {
	artifactPathsChanged := false
	artifactUploadDestinationChanged := false
	gitCloneFlagsChanged := false
	gitCleanFlagsChanged := false
	refSpecChanged := false

	if b.env.Exists("BUILDKITE_ARTIFACT_PATHS") {
		envArifactPaths := b.env.Get("BUILDKITE_ARTIFACT_PATHS")

		if envArifactPaths != b.AutomaticArtifactUploadPaths {
			b.AutomaticArtifactUploadPaths = envArifactPaths
			artifactPathsChanged = true
		}
	}

	if b.env.Exists("BUILDKITE_ARTIFACT_UPLOAD_DESTINATION") {
		envUploadDestination := b.env.Get("BUILDKITE_ARTIFACT_UPLOAD_DESTINATION")

		if envUploadDestination != b.ArtifactUploadDestination {
			b.ArtifactUploadDestination = envUploadDestination
			artifactUploadDestinationChanged = true
		}
	}

	if b.env.Exists("BUILDKITE_GIT_CLONE_FLAGS") {
		envGitCloneFlags := b.env.Get("BUILDKITE_GIT_CLONE_FLAGS")

		if envGitCloneFlags != b.GitCloneFlags {
			b.GitCloneFlags = envGitCloneFlags
			gitCloneFlagsChanged = true
		}
	}

	if b.env.Exists("BUILDKITE_GIT_CLEAN_FLAGS") {
		envGitCleanFlags := b.env.Get("BUILDKITE_GIT_CLEAN_FLAGS")

		if envGitCleanFlags != b.GitCleanFlags {
			b.GitCleanFlags = envGitCleanFlags
			gitCleanFlagsChanged = true
		}
	}

	if b.env.Exists("BUILDKITE_REFSPEC") {
		refSpec := b.env.Get("BUILDKITE_REFSPEC")

		if refSpec != b.RefSpec {
			b.RefSpec = refSpec
			refSpecChanged = true
		}
	}

	if artifactPathsChanged || artifactUploadDestinationChanged || gitCleanFlagsChanged || gitCloneFlagsChanged || refSpecChanged {
		headerf("Bootstrap configuration has changed")

		if artifactPathsChanged {
			commentf("BUILDKITE_ARTIFACT_PATHS is now \"%s\"", b.AutomaticArtifactUploadPaths)
		}

		if artifactUploadDestinationChanged {
			commentf("BUILDKITE_ARTIFACT_UPLOAD_DESTINATION is now \"%s\"", b.ArtifactUploadDestination)
		}

		if gitCleanFlagsChanged {
			commentf("BUILDKITE_GIT_CLEAN_FLAGS is now \"%s\"", b.GitCleanFlags)
		}

		if gitCloneFlagsChanged {
			commentf("BUILDKITE_GIT_CLONE_FLAGS is now \"%s\"", b.GitCloneFlags)
		}

		if refSpecChanged {
			commentf("BUILDKITE_REFSPEC is now \"%s\"", b.RefSpec)
		}
	}
}

func (b *Bootstrap) gitClean() {
	gitCleanFlags, err := shlex.Split(b.GitCleanFlags)
	if err != nil {
		exitf("There was an error trying to split `%s` into arguments (%s)", b.GitCleanFlags, err)
	}

	// Clean up the repository
	gitCleanRepoArguments := []string{"clean"}
	gitCleanRepoArguments = append(gitCleanRepoArguments, gitCleanFlags...)
	b.runCommand("git", gitCleanRepoArguments...)

	// Also clean up submodules if we can
	if b.GitSubmodules {
		gitCleanSubmoduleArguments := []string{"submodule", "foreach", "--recursive", "git", "clean"}
		gitCleanSubmoduleArguments = append(gitCleanSubmoduleArguments, gitCleanFlags...)

		b.runCommand("git", gitCleanSubmoduleArguments...)
	}
}

func (b *Bootstrap) gitEnumerateSubmoduleURLs() ([]string, error) {
	urls := []string{}

	// The output of this command looks like:
	// Entering 'vendor/docs'
	// git@github.com:buildkite/docs.git
	// Entering 'vendor/frontend'
	// git@github.com:buildkite/frontend.git
	// Entering 'vendor/frontend/vendor/emojis'
	// git@github.com:buildkite/emojis.git
	gitSubmoduleOutput, err := b.runCommandSilentlyAndCaptureOutput(
		"git", "submodule", "foreach", "--recursive", "git", "remote", "get-url", "origin")
	if err != nil {
		return nil, err
	}

	// splits into "Entering" "'vendor/blah'" "git@github.com:blah/.."
	// this should work for windows and unix line endings
	for idx, val := range strings.Fields(gitSubmoduleOutput) {
		// every third element to get the git@github.com:blah bit
		if idx%3 == 2 {
			urls = append(urls, val)
		}
	}

	return urls, nil
}

func (b *Bootstrap) Start() error {
	var err error

	// Create an empty env for us to keep track of our env changes in
	b.env = shell.EnvironmentFromSlice(os.Environ())

	// Add the $BUILDKITE_BIN_PATH to the $PATH if we've been given one
	if b.BinPath != "" {
		b.env.Set("PATH", fmt.Sprintf("%s%s%s", b.BinPath, string(os.PathListSeparator), b.env.Get("PATH")))
	}

	b.env.Set("BUILDKITE_BUILD_CHECKOUT_PATH", filepath.Join(b.BuildPath, dirForAgentName(b.AgentName), b.OrganizationSlug, b.PipelineSlug))

	if b.Debug {
		// Convert the env to a sorted slice
		envSlice := b.env.ToSlice()
		sort.Strings(envSlice)

		headerf("Build environment variables")
		for _, e := range envSlice {
			if strings.HasPrefix(e, "BUILDKITE") || strings.HasPrefix(e, "CI") || strings.HasPrefix(e, "PATH") {
				printf("%s", strings.Replace(e, "\n", "\\n", -1))
			}
		}
	}

	// Disable any interactive Git/SSH prompting
	b.env.Set("GIT_TERMINAL_PROMPT", "0")

	//////////////////////////////////////////////////////////////
	//
	// ENVIRONMENT SETUP
	// A place for people to set up environment variables that
	// might be needed for their build scripts, such as secret
	// tokens and other information.
	//
	//////////////////////////////////////////////////////////////

	// The global environment hook
	//
	// It's important to do this before checking out plugins, in case you want
	// to use the global environment hook to whitelist the plugins that are
	// allowed to be used.
	b.executeGlobalHook("environment")

	//////////////////////////////////////////////////////////////
	//
	// PLUGIN SETUP
	//
	//////////////////////////////////////////////////////////////

	var plugins []*agent.Plugin

	if b.Plugins != "" {
		headerf("Setting up plugins")

		// Make sure we have a plugin path before trying to do anything
		if b.PluginsPath == "" {
			exitf("Can't checkout plugins without a `plugins-path`")
		}

		plugins, err = agent.CreatePluginsFromJSON(b.Plugins)
		if err != nil {
			exitf("Failed to parse plugin definition (%s)", err)
		}

		for _, p := range plugins {
			// Get the identifer for the plugin
			id, err := p.Identifier()
			if err != nil {
				exitf("%s", err)
			}

			// Create a path to the plugin
			directory := filepath.Join(b.PluginsPath, id)
			pluginGitDirectory := filepath.Join(directory, ".git")

			// Has it already been checked out?
			if !fileExists(pluginGitDirectory) {
				// Make the directory
				err = os.MkdirAll(directory, 0777)
				if err != nil {
					exitf("%s", err)
				}

				// Try and lock this paticular plugin while we
				// check it out (we create the file outside of
				// the plugin directory so git clone doesn't
				// have a cry about the directory not being empty)
				pluginCheckoutHook, err := acquireLockWithTimeout(filepath.Join(b.PluginsPath, id+".lock"), time.Minute*5)
				if err != nil {
					exitf("%s", err)
				}

				// Once we've got the lock, we need to make sure another process didn't already
				// checkout the plugin
				if fileExists(pluginGitDirectory) {
					pluginCheckoutHook.Unlock()
					commentf("Plugin \"%s\" found", p.Label())
					continue
				}

				repo, err := p.Repository()
				if err != nil {
					exitf("%s", err)
				}

				commentf("Plugin \"%s\" will be checked out to \"%s\"", p.Location, directory)

				if b.Debug {
					commentf("Checking if \"%s\" is a local repository", repo)
				}

				// Switch to the plugin directory
				previousWd := b.currentWorkingDirectory()
				b.changeWorkingDirectory(directory)

				commentf("Switching to the plugin directory")

				// If it's not a local repo, and we can perform
				// SSH fingerprint verification, do so.
				if !fileExists(repo) && b.SSHFingerprintVerification {
					b.addRepositoryHostToSSHKnownHosts(repo)
				}

				// Plugin clones shouldn't use custom GitCloneFlags
				b.runCommand("git", "clone", "-v", "--", repo, ".")

				// Switch to the version if we need to
				if p.Version != "" {
					commentf("Checking out \"%s\"", p.Version)
					b.runCommand("git", "checkout", "-f", p.Version)
				}

				// Switch back to the previous working directory
				b.changeWorkingDirectory(previousWd)

				// Now that we've succefully checked out the
				// plugin, we can remove the lock we have on
				// it.
				pluginCheckoutHook.Unlock()
			} else {
				commentf("Plugin \"%s\" found", p.Label())
			}
		}
	}

	// Now we can run plugin environment hooks too
	b.executePluginHook(plugins, "environment")

	//////////////////////////////////////////////////////////////
	//
	// REPOSITORY HANDLING
	// Creates the build directory and makes sure we're running the
	// build at the right commit.
	//
	//////////////////////////////////////////////////////////////

	// Run the `pre-checkout` global hook
	b.executeGlobalHook("pre-checkout")

	// Run the `pre-checkout` plugin hook
	b.executePluginHook(plugins, "pre-checkout")

	// Remove the checkout directory if BUILDKITE_CLEAN_CHECKOUT is present
	if b.CleanCheckout {
		headerf("Cleaning pipeline checkout")
		commentf("Removing %s", b.env.Get("BUILDKITE_BUILD_CHECKOUT_PATH"))

		err := os.RemoveAll(b.env.Get("BUILDKITE_BUILD_CHECKOUT_PATH"))
		if err != nil {
			exitf("Failed to remove \"%s\" (%s)", b.env.Get("BUILDKITE_BUILD_CHECKOUT_PATH"), err)
		}
	}

	headerf("Preparing build directory")

	// Create the build directory
	if !fileExists(b.env.Get("BUILDKITE_BUILD_CHECKOUT_PATH")) {
		commentf("Creating \"%s\"", b.env.Get("BUILDKITE_BUILD_CHECKOUT_PATH"))
		os.MkdirAll(b.env.Get("BUILDKITE_BUILD_CHECKOUT_PATH"), 0777)
	}

	// Change to the new build checkout path
	b.changeWorkingDirectory(b.env.Get("BUILDKITE_BUILD_CHECKOUT_PATH"))

	// Run a custom `checkout` hook if it's present
	if fileExists(b.globalHookPath("checkout")) {
		b.executeGlobalHook("checkout")
	} else if b.pluginHookExists(plugins, "checkout") {
		b.executePluginHook(plugins, "checkout")
	} else {
		if b.SSHFingerprintVerification {
			b.addRepositoryHostToSSHKnownHosts(b.Repository)
		}

		// Do we need to do a git checkout?
		existingGitDir := filepath.Join(b.currentWorkingDirectory(), ".git")
		if fileExists(existingGitDir) {
			// Update the the origin of the repository so we can
			// gracefully handle repository renames
			b.runCommand("git", "remote", "set-url", "origin", b.Repository)
		} else {
			gitCloneFlags, err := shlex.Split(b.GitCloneFlags)
			if err != nil {
				exitf("There was an error trying to split `%s` into arguments (%s)", b.GitCloneFlags, err)
			}

			gitCloneArguments := []string{"clone"}
			gitCloneArguments = append(gitCloneArguments, gitCloneFlags...)
			gitCloneArguments = append(gitCloneArguments, "--", b.Repository, ".")

			b.runCommand("git", gitCloneArguments...)
		}

		// Git clean prior to checkout
		b.gitClean()

		// If a refspec is provided then use it instead.
		// i.e. `refs/not/a/head`
		if b.RefSpec != "" {
			// Convert RefSpec's like this:
			//
			//     "+refs/heads/*:refs/remotes/origin/* +refs/tags/*:refs/tags/*"
			//
			// Into...
			//
			//     "+refs/heads/*:refs/remotes/origin/*" "+refs/tags/*:refs/tags/*"
			//
			// Into multiple arguments for `git fetch`
			refSpecTargets, err := shlex.Split(b.RefSpec)
			if err != nil {
				exitf("There was an error trying to split `%s` into arguments (%s)", b.RefSpec, err)
			}

			commentf("Fetch and checkout custom refspec")
<<<<<<< HEAD
			b.runCommand("git", "fetch", "-v", "--prune", "origin", b.RefSpec)
=======

			refSpecArguments := append([]string{"fetch", "-v", "origin"}, refSpecTargets...)
			b.runCommand("git", refSpecArguments...)

>>>>>>> 42d3d595
			b.runCommand("git", "checkout", "-f", b.Commit)

			// GitHub has a special ref which lets us fetch a pull request head, whether
			// or not there is a current head in this repository or another which
			// references the commit. We presume a commit sha is provided. See:
			// https://help.github.com/articles/checking-out-pull-requests-locally/#modifying-an-inactive-pull-request-locally
		} else if b.PullRequest != "false" && strings.Contains(b.PipelineProvider, "github") {
			commentf("Fetch and checkout pull request head")

			b.runCommand("git", "fetch", "-v", "origin", "refs/pull/"+b.PullRequest+"/head")

			gitFetchHead, _ := b.runCommandSilentlyAndCaptureOutput("git", "rev-parse", "FETCH_HEAD")
			commentf("FETCH_HEAD is now %s", strings.TrimSpace(gitFetchHead))

			b.runCommand("git", "checkout", "-f", b.Commit)

			// If the commit is "HEAD" then we can't do a commit-specific fetch and will
			// need to fetch the remote head and checkout the fetched head explicitly.
		} else if b.Commit == "HEAD" {
			commentf("Fetch and checkout remote branch HEAD commit")
			b.runCommand("git", "fetch", "-v", "--prune", "origin", b.Branch)
			b.runCommand("git", "checkout", "-f", "FETCH_HEAD")

			// Otherwise fetch and checkout the commit directly. Some repositories don't
			// support fetching a specific commit so we fall back to fetching all heads
			// and tags, hoping that the commit is included.
		} else {
			commentf("Fetch and checkout commit")
			gitFetchExitStatus := b.runCommandGracefully("git", "fetch", "-v", "origin", b.Commit)
			if gitFetchExitStatus != 0 {
				// By default `git fetch origin` will only fetch tags which are
				// reachable from a fetches branch. git 1.9.0+ changed `--tags` to
				// fetch all tags in addition to the default refspec, but pre 1.9.0 it
				// excludes the default refspec.
				gitFetchRefspec, _ := b.runCommandSilentlyAndCaptureOutput("git", "config", "remote.origin.fetch")
				b.runCommand("git", "fetch", "-v", "--prune", "origin", gitFetchRefspec, "+refs/tags/*:refs/tags/*")
			}
			b.runCommand("git", "checkout", "-f", b.Commit)
		}

		if b.GitSubmodules {
			// submodules might need their fingerprints verified too
			if b.SSHFingerprintVerification {
				commentf("Checking to see if submodule urls need to be added to known_hosts")
				submoduleRepos, err := b.gitEnumerateSubmoduleURLs()
				if err != nil {
					warningf("Failed to enumerate git submodules: %v", err)
				} else {
					for _, repository := range submoduleRepos {
						b.addRepositoryHostToSSHKnownHosts(repository)
					}
				}
			}

			// `submodule sync` will ensure the .git/config
			// matches the .gitmodules file.  The command
			// is only available in git version 1.8.1, so
			// if the call fails, continue the bootstrap
			// script, and show an informative error.
			gitSubmoduleSyncExitStatus := b.runCommandGracefully("git", "submodule", "sync", "--recursive")
			if gitSubmoduleSyncExitStatus != 0 {
				gitVersionOutput, _ := b.runCommandSilentlyAndCaptureOutput("git", "--version")
				warningf("Failed to recursively sync git submodules. This is most likely because you have an older version of git installed (" + gitVersionOutput + ") and you need version 1.8.1 and above. If you're using submodules, it's highly recommended you upgrade if you can.")
			}

			b.runCommand("git", "submodule", "update", "--init", "--recursive", "--force")
			b.runCommand("git", "submodule", "foreach", "--recursive", "git", "reset", "--hard")
		}

		// Git clean after checkout
		b.gitClean()

		if b.env.Get("BUILDKITE_AGENT_ACCESS_TOKEN") == "" {
			warningf("Skipping sending Git information to Buildkite as $BUILDKITE_AGENT_ACCESS_TOKEN is missing")
		} else {
			// Grab author and commit information and send
			// it back to Buildkite. But before we do,
			// we'll check to see if someone else has done
			// it first.
			commentf("Checking to see if Git data needs to be sent to Buildkite")
			metaDataExistsExitStatus := b.runCommandGracefully("buildkite-agent", "meta-data", "exists", "buildkite:git:commit")
			if metaDataExistsExitStatus != 0 {
				commentf("Sending Git commit information back to Buildkite")

				gitCommitOutput, _ := b.runCommandSilentlyAndCaptureOutput("git", "show", "HEAD", "-s", "--format=fuller", "--no-color")
				gitBranchOutput, _ := b.runCommandSilentlyAndCaptureOutput("git", "branch", "--contains", "HEAD", "--no-color")

				b.runCommand("buildkite-agent", "meta-data", "set", "buildkite:git:commit", gitCommitOutput)
				b.runCommand("buildkite-agent", "meta-data", "set", "buildkite:git:branch", gitBranchOutput)
			}
		}
	}

	// Store the current value of BUILDKITE_BUILD_CHECKOUT_PATH, so we can detect if
	// one of the post-checkout hooks changed it.
	previousCheckoutPath := b.env.Get("BUILDKITE_BUILD_CHECKOUT_PATH")

	// Run the `post-checkout` global hook
	b.executeGlobalHook("post-checkout")

	// Run the `post-checkout` local hook
	b.executeLocalHook("post-checkout")

	// Run the `post-checkout` plugin hook
	b.executePluginHook(plugins, "post-checkout")

	// Capture the new checkout path so we can see if it's changed.
	newCheckoutPath := b.env.Get("BUILDKITE_BUILD_CHECKOUT_PATH")

	// If the working directory has been changed by a hook, log and switch to it
	if previousCheckoutPath != "" && previousCheckoutPath != newCheckoutPath {
		headerf("A post-checkout hook has changed the working directory to \"%s\"", newCheckoutPath)

		b.changeWorkingDirectory(newCheckoutPath)
	}

	//////////////////////////////////////////////////////////////
	//
	// RUN THE BUILD
	// Determines how to run the build, and then runs it
	//
	//////////////////////////////////////////////////////////////

	// Run the `pre-command` global hook
	b.executeGlobalHook("pre-command")

	// Run the `pre-command` local hook
	b.executeLocalHook("pre-command")

	// Run the `pre-command` plugin hook
	b.executePluginHook(plugins, "pre-command")

	var commandExitStatus int

	// Run either a custom `command` hook, or the default command runner.
	// We need to manually run these hooks so we can customize their
	// `exitOnError` behaviour
	localCommandHookPath := b.localHookPath("command")
	globalCommandHookPath := b.globalHookPath("command")

	if fileExists(localCommandHookPath) {
		commandExitStatus = b.executeHook("local command", localCommandHookPath, false, nil)
	} else if fileExists(globalCommandHookPath) {
		commandExitStatus = b.executeHook("global command", globalCommandHookPath, false, nil)
	} else if b.pluginHookExists(plugins, "command") {
		commandExitStatus = b.executePluginHookGracefully(plugins, "command")
	} else {
		// Make sure we actually have a command to run
		if b.Command == "" {
			exitf("No command has been defined. Please go to \"Pipeline Settings\" and configure your build step's \"Command\"")
		}

		scriptFileName := strings.Replace(b.Command, "\n", "", -1)
		pathToCommand, err := filepath.Abs(filepath.Join(b.currentWorkingDirectory(), scriptFileName))
		commandIsScript := err == nil && fileExists(pathToCommand)

		// If the command isn't a script, then it's something we need
		// to eval. But before we even try running it, we should double
		// check that the agent is allowed to eval commands.
		if !commandIsScript && !b.CommandEval {
			commentf("No such file: \"%s\"", scriptFileName)
			exitf("This agent is not allowed to evaluate console commands. To allow this, re-run this agent without the `--no-command-eval` option, or specify a script within your repository to run instead (such as scripts/test.sh).")
		}

		// Also make sure that the script we've resolved is definitely within this
		// repository checkout and isn't elsewhere on the system.
		if commandIsScript && !b.CommandEval && !strings.HasPrefix(pathToCommand, b.currentWorkingDirectory()+string(os.PathSeparator)) {
			commentf("No such file: \"%s\"", scriptFileName)
			exitf("This agent is only allowed to run scripts within your repository. To allow this, re-run this agent without the `--no-command-eval` option, or specify a script within your repository to run instead (such as scripts/test.sh).")
		}

		var headerLabel string
		var buildScriptPath string
		var promptDisplay string

		// Come up with the contents of the build script. While we
		// generate the script, we need to handle the case of running a
		// script vs. a command differently
		if commandIsScript {
			headerLabel = "Running build script"

			if runtime.GOOS == "windows" {
				promptDisplay = b.Command
			} else {
				// Show a prettier (more accurate version) of
				// what we're doing on Linux
				promptDisplay = "./\"" + b.Command + "\""
			}

			buildScriptPath = pathToCommand
		} else {
			headerLabel = "Running command"

			// Create a build script that will output each line of the command, and run it.
			var buildScriptContents string
			if runtime.GOOS == "windows" {
				buildScriptContents = "@echo off\n"
				for _, k := range strings.Split(b.Command, "\n") {
					if k != "" {
						buildScriptContents = buildScriptContents +
							fmt.Sprintf("ECHO %s\n", windows.BatchEscape("\033[90m>\033[0m "+k)) +
							k + "\n" +
							"if %errorlevel% neq 0 exit /b %errorlevel%\n"
					}
				}
			} else {
				buildScriptContents = "#!/bin/bash\nset -e\n"
				for _, k := range strings.Split(b.Command, "\n") {
					if k != "" {
						buildScriptContents = buildScriptContents +
							fmt.Sprintf("echo '\033[90m$\033[0m %s'\n", strings.Replace(k, "'", "'\\''", -1)) +
							k + "\n"
					}
				}
			}

			// Create a temporary file where we'll run a program from
			buildScriptPath = filepath.Join(b.currentWorkingDirectory(), normalizeScriptFileName("buildkite-script-"+b.JobID))

			if b.Debug {
				headerf("Preparing build script")
				commentf("A build script is being written to \"%s\" with the following:", buildScriptPath)
				printf("%s", buildScriptContents)
			}

			// Write the build script to disk
			err := ioutil.WriteFile(buildScriptPath, []byte(buildScriptContents), 0644)
			if err != nil {
				exitf("Failed to write to \"%s\" (%s)", buildScriptPath, err)
			}
		}

		// Ensure it can be executed
		addExecutePermissiontoFile(buildScriptPath)

		// Show we're running the script
		headerf("%s", headerLabel)
		if promptDisplay != "" {
			promptf("%s", promptDisplay)
		}

		commandExitStatus = b.runScript(buildScriptPath)
	}

	// Expand the command header if it fails
	if commandExitStatus != 0 {
		printf("^^^ +++")
	}

	// Save the command exit status to the env so hooks + plugins can access it
	b.env.Set("BUILDKITE_COMMAND_EXIT_STATUS", fmt.Sprintf("%d", commandExitStatus))

	// Run the `post-command` global hook
	b.executeGlobalHook("post-command")

	// Run the `post-command` local hook
	b.executeLocalHook("post-command")

	// Run the `post-command` plugin hook
	b.executePluginHook(plugins, "post-command")

	//////////////////////////////////////////////////////////////
	//
	// ARTIFACTS
	// Uploads and build artifacts associated with this build
	//
	//////////////////////////////////////////////////////////////

	if b.AutomaticArtifactUploadPaths != "" {
		// Run the `pre-artifact` global hook
		b.executeGlobalHook("pre-artifact")

		// Run the `pre-artifact` local hook
		b.executeLocalHook("pre-artifact")

		// Run the `pre-artifact` plugin hook
		b.executePluginHook(plugins, "pre-artifact")

		// Run the artifact upload command
		headerf("Uploading artifacts")
		artifactUploadExitStatus := b.runCommandGracefully("buildkite-agent", "artifact", "upload", b.AutomaticArtifactUploadPaths, b.ArtifactUploadDestination)

		// If the artifact upload fails, open the current group and
		// exit with an error
		if artifactUploadExitStatus != 0 {
			printf("^^^ +++")
			os.Exit(1)
		}

		// Run the `post-artifact` global hook
		b.executeGlobalHook("post-artifact")

		// Run the `post-artifact` local hook
		b.executeLocalHook("post-artifact")

		// Run the `post-artifact` plugin hook
		b.executePluginHook(plugins, "post-artifact")
	}

	// Run the `pre-exit` global hook
	b.executeGlobalHook("pre-exit")

	// Run the `pre-exit` local hook
	b.executeLocalHook("pre-exit")

	// Run the `pre-exit` plugin hook
	b.executePluginHook(plugins, "pre-exit")

	// Be sure to exit this script with the same exit status that the users
	// build script exited with.
	os.Exit(commandExitStatus)

	return nil
}<|MERGE_RESOLUTION|>--- conflicted
+++ resolved
@@ -942,14 +942,9 @@
 			}
 
 			commentf("Fetch and checkout custom refspec")
-<<<<<<< HEAD
-			b.runCommand("git", "fetch", "-v", "--prune", "origin", b.RefSpec)
-=======
-
-			refSpecArguments := append([]string{"fetch", "-v", "origin"}, refSpecTargets...)
+
+			refSpecArguments := append([]string{"fetch", "-v", "--prune", "origin"}, refSpecTargets...)
 			b.runCommand("git", refSpecArguments...)
-
->>>>>>> 42d3d595
 			b.runCommand("git", "checkout", "-f", b.Commit)
 
 			// GitHub has a special ref which lets us fetch a pull request head, whether
